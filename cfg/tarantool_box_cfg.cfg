--- conflicted
+++ resolved
@@ -106,15 +106,9 @@
 # size of WAL writer request buffer
 wal_writer_inbox_size = 128
 
-<<<<<<< HEAD
 # Hot standby (if enabled, the server will run in hot standby
 # mode, continuously fetching WAL records from shared directory).
 hot_standby = 0
-=======
-# Local hot standby (if enabled, the server will run in local hot standby
-# mode, continuously fetching WAL records from shared local directory).
-local_hot_standby = 0
->>>>>>> 4279a836
 
 # Delay, in seconds, between successive re-readings of wal_dir.
 # The re-scan is necessary to discover new WAL files or snapshots.
@@ -126,19 +120,11 @@
 panic_on_snap_error = 1
 panic_on_wal_error = 0
 
-<<<<<<< HEAD
 # Replicator mode (if enabled, the server will run in replication mode
 # continuously fetching WAL records from
 # replication_source_ipaddr:replication_source_port
 replication_source_ipaddr = NULL
 replication_source_port = 0
-=======
-# Remote hot standby (if enabled, the server will run in hot standby mode
-# continuously fetching WAL records from wal_feeder_ipaddr:wal_feeder_port
-remote_hot_standby = 0
-wal_feeder_ipaddr = NULL
-wal_feeder_port = 0
->>>>>>> 4279a836
 namespace = [    {
         enabled = -1
         cardinality = -1
