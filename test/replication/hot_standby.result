--# create server hot_standby with configuration='replication/cfg/hot_standby.cfg' with hot_master=default
--# create server replica with configuration='replication/cfg/replica.cfg'
--# start server hot_standby
--# start server replica
--# setopt delimiter ';'
--# set connection default, hot_standby, replica
do
    begin_lsn = box.info.lsn

    function _set_pri_lsn(_lsn)
        begin_lsn = _lsn
    end

    function _print_lsn()
        return (box.info.lsn - begin_lsn + 1)
    end

    function _insert(_begin, _end)
        local a = {}
        for i = _begin, _end do
            table.insert(a, box.space['tweedledum']:insert{i, 'the tuple '..i})
        end
        return unpack(a)
    end

    function _select(_begin, _end)
        local a = {}
        for i = _begin, _end do
            table.insert(a, box.space['tweedledum']:select{i})
        end
        return unpack(a)
    end

    function _wait_lsn(_lsnd)
        while box.info.lsn < _lsnd + begin_lsn do
            box.fiber.sleep(0.001)
        end
        begin_lsn = begin_lsn + _lsnd
    end
end;
---
...
--# setopt delimiter ''
--# set connection default
-- set begin lsn on master, replica and hot_standby.
--# set variable replica_port to 'replica.primary_port'
begin_lsn = box.info.lsn
---
...
a = box.net.box.new('127.0.0.1', replica_port)
---
...
unpack(a:call('_set_pri_lsn', box.info.lsn))
---
...
a:close()
---
- true
...
<<<<<<< HEAD
a = box.net.box.new('127.0.0.1', 33013)
---
...
unpack(a:call('_set_pri_lsn', box.info.lsn))
---
...
a:close()
---
- true
...
space = box.schema.create_space('tweedledum', { id = 0 })
=======
space = box.schema.create_space('tweedledum')
>>>>>>> 6cb46287
---
...
space:create_index('primary', { type = 'hash' })
---
...
_insert(1, 10)
---
- [1, 'the tuple 1']
- [2, 'the tuple 2']
- [3, 'the tuple 3']
- [4, 'the tuple 4']
- [5, 'the tuple 5']
- [6, 'the tuple 6']
- [7, 'the tuple 7']
- [8, 'the tuple 8']
- [9, 'the tuple 9']
- [10, 'the tuple 10']
...
_select(1, 10)
---
- [1, 'the tuple 1']
- [2, 'the tuple 2']
- [3, 'the tuple 3']
- [4, 'the tuple 4']
- [5, 'the tuple 5']
- [6, 'the tuple 6']
- [7, 'the tuple 7']
- [8, 'the tuple 8']
- [9, 'the tuple 9']
- [10, 'the tuple 10']
...
--# set connection replica
_wait_lsn(10)
---
...
_select(1, 10)
---
- [1, 'the tuple 1']
- [2, 'the tuple 2']
- [3, 'the tuple 3']
- [4, 'the tuple 4']
- [5, 'the tuple 5']
- [6, 'the tuple 6']
- [7, 'the tuple 7']
- [8, 'the tuple 8']
- [9, 'the tuple 9']
- [10, 'the tuple 10']
...
--# stop server default
box.fiber.sleep(0.2)
---
...
--# set variable hot_standby_port to 'hot_standby.primary_port'
a = box.net.box.new('127.0.0.1', hot_standby_port)
---
...
a:call('_set_pri_lsn', box.info.lsn)
---
...
a:close()
---
- true
...
--# set connection hot_standby
_insert(11, 20)
---
- [11, 'the tuple 11']
- [12, 'the tuple 12']
- [13, 'the tuple 13']
- [14, 'the tuple 14']
- [15, 'the tuple 15']
- [16, 'the tuple 16']
- [17, 'the tuple 17']
- [18, 'the tuple 18']
- [19, 'the tuple 19']
- [20, 'the tuple 20']
...
_select(11, 20)
---
- [11, 'the tuple 11']
- [12, 'the tuple 12']
- [13, 'the tuple 13']
- [14, 'the tuple 14']
- [15, 'the tuple 15']
- [16, 'the tuple 16']
- [17, 'the tuple 17']
- [18, 'the tuple 18']
- [19, 'the tuple 19']
- [20, 'the tuple 20']
...
--# set connection replica
_wait_lsn(12)
---
...
_select(11, 20)
---
- [11, 'the tuple 11']
- [12, 'the tuple 12']
- [13, 'the tuple 13']
- [14, 'the tuple 14']
- [15, 'the tuple 15']
- [16, 'the tuple 16']
- [17, 'the tuple 17']
- [18, 'the tuple 18']
- [19, 'the tuple 19']
- [20, 'the tuple 20']
...
--# stop server hot_standby
--# stop server replica
--# cleanup server hot_standby
--# cleanup server replica
--# start server default
--# set connection default
box.space['tweedledum']:drop()
---
...<|MERGE_RESOLUTION|>--- conflicted
+++ resolved
@@ -57,21 +57,7 @@
 ---
 - true
 ...
-<<<<<<< HEAD
-a = box.net.box.new('127.0.0.1', 33013)
----
-...
-unpack(a:call('_set_pri_lsn', box.info.lsn))
----
-...
-a:close()
----
-- true
-...
-space = box.schema.create_space('tweedledum', { id = 0 })
-=======
 space = box.schema.create_space('tweedledum')
->>>>>>> 6cb46287
 ---
 ...
 space:create_index('primary', { type = 'hash' })
@@ -130,6 +116,7 @@
 ...
 a:call('_set_pri_lsn', box.info.lsn)
 ---
+- []
 ...
 a:close()
 ---
