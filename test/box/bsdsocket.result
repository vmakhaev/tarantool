--- conflicted
+++ resolved
@@ -552,7 +552,6 @@
 ---
 - true
 ...
-<<<<<<< HEAD
 --# setopt delimiter ';'
 function aexitst(ai, host, port)
     for i, a in pairs(ai) do
@@ -562,26 +561,19 @@
     end
     return false
 end;
-=======
-lua #(box.socket.getaddrinfo('tarantool.org', 'http', {})) > 0
->>>>>>> f581d051
----
-...
-<<<<<<< HEAD
+---
+...
 aexitst( socket.getaddrinfo('localhost', 'http', {  protocol = 'tcp',
     type = 'SOCK_STREAM'}), '127.0.0.1', 80 );
-=======
-lua #(box.socket.getaddrinfo('non-existing-domain-name-12211alklkl.com', 'http', {})) == 0
->>>>>>> f581d051
 ---
 - true
 ...
 --# setopt delimiter ''
-#(socket.getaddrinfo('mail.ru', 'http', {})) > 0
----
-- true
-...
-wrong_addr = socket.getaddrinfo('mail12211alklkl.ru', 'http', {})
+#(socket.getaddrinfo('tarantool.org', 'http', {})) > 0
+---
+- true
+...
+wrong_addr = socket.getaddrinfo('non-existing-domain-name-12211alklkl.com', 'http', {})
 ---
 ...
 wrong_addr == nil or #wrong_addr == 0
@@ -780,7 +772,7 @@
 - true
 ...
 -- tcp_connect
-s = socket.tcp_connect('mail.ru', 80)
+s = socket.tcp_connect('tarantool.org', 80)
 ---
 ...
 string.match(tostring(s), ', aka') ~= nil
@@ -791,12 +783,7 @@
 ---
 - true
 ...
-<<<<<<< HEAD
-s:write("GET / HTTP/1.0\r\nHost: mail.ru\r\n\r\n")
-=======
-tcp_connect
-lua s = box.socket.tcp_connect('tarantool.org', 80)
->>>>>>> f581d051
+s:write("HEAD / HTTP/1.0\r\nHost: tarantool.org\r\n\r\n")
 ---
 - true
 ...
@@ -807,11 +794,7 @@
 ---
 - true
 ...
-<<<<<<< HEAD
 string.match(header, "200 [Oo][Kk]") ~= nil
-=======
-lua s:write('HEAD / HTTP/1.0\r\nHost: tarantool.org\r\n\r\n')
->>>>>>> f581d051
 ---
 - true
 ...
@@ -827,19 +810,7 @@
 s = socket.tcp_connect('127.0.0.1', port)
 ---
 ...
-<<<<<<< HEAD
 string.sub(s:read(128), 1, 9)
-=======
-lua box.socket.tcp_connect('tarantool.org', 80, 0.00000000001)
----
- - nil
-...
-lua box.socket.tcp_connect('tarantool.org', 12345)
----
- - nil
-...
-lua s = box.socket.tcp_connect('127.0.0.1', box.cfg.primary_port)
->>>>>>> f581d051
 ---
 - Tarantool
 ...
