--- conflicted
+++ resolved
@@ -34,11 +34,7 @@
 <para>
     Procedures can be invoked from the administrative
     console and using the binary protocol, for example:
-<<<<<<< HEAD
-<programlisting><computeroutput>localhost> function f1() return 'hello' end
-=======
     <programlisting><computeroutput>localhost> <userinput>lua function f1() return 'hello' end</userinput>
->>>>>>> bfd5fbb0
 ---
 ...
 localhost> <userinput>call f1()</userinput>
@@ -60,18 +56,6 @@
     Since it's possible to execute any Lua chunk in the
     administrative console, the newly created <code
     language="Lua">function f1()</code>
-<<<<<<< HEAD
-    can be called there too:
-<programlisting><computeroutput>localhost> f1()
----
- - hello
-...
-localhost> 1+2
----
- - 3
-...
-localhost> "hello".." world"
-=======
     can be invoked there too:
     <programlisting><computeroutput>localhost> <userinput>lua f1()</userinput>
 ---
@@ -82,7 +66,6 @@
  - 3
 ...
 localhost> <userinput>lua "hello".." world"</userinput>
->>>>>>> bfd5fbb0
 ---
  - hello world
 ...
@@ -186,17 +169,10 @@
     return type(a), s
 end
 kostja@atlas:~$ tarantool
-<<<<<<< HEAD
-localhost> dofile('arg.lua')
----
-...
-localhost> f1('1234')
-=======
 localhost> <userinput>lua dofile('arg.lua')</userinput>
 ---
 ...
 localhost> <userinput>lua f1('1234')</userinput>
->>>>>>> bfd5fbb0
 ---
  - string
  - 0x31 0x32 0x33 0x34
@@ -205,11 +181,7 @@
 Call OK, 2 rows affected
 ['string']
 ['0x31 0x32 0x33 0x34 ']
-<<<<<<< HEAD
-localhost> f1(1234)
-=======
 localhost> <userinput>lua f1(1234)</userinput>
->>>>>>> bfd5fbb0
 ---
  - number
  - 1234
@@ -227,11 +199,7 @@
     <para>In addition to conventional method invocation,
     Lua provides object-oriented syntax. Access to the latter is
     available on the administrative console only:
-<<<<<<< HEAD
-<programlisting><computeroutput>localhost> box.space[0]:truncate()
-=======
     <programlisting><computeroutput>localhost> <userinput>lua box.space[0]:truncate()</userinput>
->>>>>>> bfd5fbb0
 ---
 ...
 localhost> <userinput>call box.space[0]:truncate()</userinput>
@@ -257,22 +225,14 @@
     Similarly, an error which has occurred inside Tarantool (observed on the
     client as an error code), when it happens during execution of a
     Lua procedure, produces a genuine Lua error:
-<<<<<<< HEAD
-<programlisting><computeroutput>localhost> function f1() error("oops") end
-=======
 <programlisting><computeroutput>localhost> <userinput>lua function f1() error("oops") end</userinput>
->>>>>>> bfd5fbb0
 ---
 ...
 localhost> <userinput>call f1()</userinput>
 Call ERROR, Lua error: [string "function f1() error("oops") end"]:1: oops (ER_PROC_LUA)
 localhost> <userinput>call box.insert('99', 1, 'test')</userinput>
 Call ERROR, Space 99 is disabled (ER_SPACE_DISABLED)
-<<<<<<< HEAD
-localhost> pcall(box.insert, 99, 1, 'test')
-=======
 localhost> <userinput>lua pcall(box.insert, 99, 1, 'test')</userinput>
->>>>>>> bfd5fbb0
 ---
  - false
  - Space 99 is disabled
@@ -285,11 +245,7 @@
     <code>box</code>
     Lua library. The contents of the library can be
     inspected at runtime:
-<<<<<<< HEAD
-<programlisting><computeroutput>localhost> for k, v in pairs(box) do print(k, ": ", type(v)) end
-=======
 <programlisting><computeroutput>localhost> <userinput>lua for k, v in pairs(box) do print(k, ": ", type(v)) end</userinput>
->>>>>>> bfd5fbb0
 ---
 fiber: table
 space: table
@@ -335,26 +291,15 @@
             arithmetic as in the built-in number type.
                 <bridgehead renderas="sect4">Example</bridgehead>
 <programlisting>
-<<<<<<< HEAD
-localhost> tonumber64('123456789'), tonumber64(123456789)
-=======
 localhost> <userinput>lua tonumber64('123456789'), tonumber64(123456789)</userinput>
->>>>>>> bfd5fbb0
 ---
  - 123456789
  - 123456789
 ...
-<<<<<<< HEAD
-localhost> i=tonumber64(1)
----
-...
-localhost> type(i), type(i*2),  type(i/2), i, i*2, i/2
-=======
 localhost> <userinput>lua i=tonumber64(1)</userinput>
 ---
 ...
 localhost> <userinput>lua type(i), type(i*2),  type(i/2), i, i*2, i/2</userinput>
->>>>>>> bfd5fbb0
 ---
  - cdata
  - cdata
@@ -462,19 +407,11 @@
 localhost> <userinput>call box.select(0, 0, 'test')</userinput>
 Call OK, 1 rows affected
 ['test', 'my first tuple']
-<<<<<<< HEAD
-localhost> box.insert(5, 'testtest', 'firstname', 'lastname')
+localhost> <userinput>lua box.insert(5, 'testtest', 'firstname', 'lastname')</userinput>
 ---
  - 'testtest': {'firstname', 'lastname'}
 ...
-localhost> box.select(5, 1, 'firstname', 'lastname')
-=======
-localhost> <userinput>lua box.insert(5, 'testtest', 'firstname', 'lastname')</userinput>
----
- - 'testtest': {'firstname', 'lastname'}
-...
 localhost> <userinput>lua box.select(5, 1, 'firstname', 'lastname')</userinput>
->>>>>>> bfd5fbb0
 ---
  - 'testtest': {'firstname', 'lastname'}
 ...
@@ -713,42 +650,26 @@
 Insert OK, 1 rows affected
 localhost> <userinput>insert into t4 values ('3', '3')</userinput>
 Insert OK, 1 rows affected
-<<<<<<< HEAD
-ocalhost> box.select_range(4, 0, 10)
-=======
 localhost> <userinput>lua box.select_range(4, 0, 10)</userinput>
->>>>>>> bfd5fbb0
 ---
  - '3': {'3'}
  - '0': {'0'}
  - '1': {'1'}
  - '2': {'2'}
 ...
-<<<<<<< HEAD
-localhost> box.select_range(4, 1, 10)
-=======
 localhost> <userinput>lua box.select_range(4, 1, 10)</userinput>
->>>>>>> bfd5fbb0
 ---
  - '0': {'0'}
  - '1': {'1'}
  - '2': {'2'}
  - '3': {'3'}
 ...
-<<<<<<< HEAD
-localhost> box.select_range(4, 1, 2)
-=======
 localhost> <userinput>lua box.select_range(4, 1, 2)</userinput>
->>>>>>> bfd5fbb0
 ---
  - '0': {'0'}
  - '1': {'1'}
 ...
-<<<<<<< HEAD
-localhost> box.select_range(4, 1, 2, '1')
-=======
 localhost> <userinput>lua box.select_range(4, 1, 2, '1')</userinput>
->>>>>>> bfd5fbb0
 ---
  - '1': {'1'}
  - '2': {'2'}
@@ -799,39 +720,23 @@
 Insert OK, 1 rows affected
 localhost> <userinput>insert into t4 values ('3', '3')</userinput>
 Insert OK, 1 rows affected
-<<<<<<< HEAD
-localhost> box.select_reverse_range(4, 0, 10)
+localhost> <userinput>lua box.select_reverse_range(4, 0, 10)</userinput>
 ---
  error: 'Illegal parameters, hash iterator is forward only
 ...
-localhost> box.select_reverse_range(4, 1, 10)
-=======
-localhost> <userinput>lua box.select_reverse_range(4, 0, 10)</userinput>
----
- error: 'Illegal parameters, hash iterator is forward only
-...
 localhost> <userinput>lua box.select_reverse_range(4, 1, 10)</userinput>
->>>>>>> bfd5fbb0
 ---
  - '3': {'3'}
  - '2': {'2'}
  - '1': {'1'}
  - '0': {'0'}
 ...
-<<<<<<< HEAD
-localhost> box.select_reverse_range(4, 1, 2)
-=======
 localhost> <userinput>lua box.select_reverse_range(4, 1, 2)</userinput>
->>>>>>> bfd5fbb0
 ---
  - '3': {'3'}
  - '2': {'2'}
 ...
-<<<<<<< HEAD
-localhost> box.select_reverse_range(4, 1, 2, '1')
-=======
 localhost> <userinput>lua box.select_reverse_range(4, 1, 2, '1')</userinput>
->>>>>>> bfd5fbb0
 ---
  - '1': {'1'}
  - '0': {'0'}
@@ -918,51 +823,27 @@
         Unknown format specifier.
         <bridgehead renderas="sect4">Example</bridgehead>
 <programlisting>
-<<<<<<< HEAD
-localhost> box.insert(0, 0, 'hello world')
+localhost> <userinput>lua box.insert(0, 0, 'hello world')</userinput>
 ---
  - 0: {'hello world'}
 ...
-localhost> box.update(0, 0, "=p", 1, 'bye world')
+localhost> <userinput>lua box.update(0, 0, "=p", 1, 'bye world')</userinput>
 ---
  - 0: {'bye world'}
 ...
-localhost> box.update(0, 0, ":p", 1, box.pack('ppp', 0, 3, 'hello'))
+localhost> <userinput>lua box.update(0, 0, ":p", 1, box.pack('ppp', 0, 3, 'hello'))</userinput>
 ---
  - 0: {'hello world'}
 ...
-localhost> box.update(0, 0, "=p", 1, 4)
+localhost> <userinput>lua box.update(0, 0, "=p", 1, 4)</userinput>
 ---
  - 0: {4}
 ...
-localhost> box.update(0, 0, "+p", 1, 4)
+localhost> <userinput>lua box.update(0, 0, "+p", 1, 4)</userinput>
 ---
  - 0: {8}
 ...
-localhost> box.update(0, 0, "^p", 1, 4)
-=======
-localhost> <userinput>lua box.insert(0, 0, 'hello world')</userinput>
----
- - 0: {'hello world'}
-...
-localhost> <userinput>lua box.update(0, 0, "=p", 1, 'bye world')</userinput>
----
- - 0: {'bye world'}
-...
-localhost> <userinput>lua box.update(0, 0, ":p", 1, box.pack('ppp', 0, 3, 'hello'))</userinput>
----
- - 0: {'hello world'}
-...
-localhost> <userinput>lua box.update(0, 0, "=p", 1, 4)</userinput>
----
- - 0: {4}
-...
-localhost> <userinput>lua box.update(0, 0, "+p", 1, 4)</userinput>
----
- - 0: {8}
-...
 localhost> <userinput>lua box.update(0, 0, "^p", 1, 4)</userinput>
->>>>>>> bfd5fbb0
 ---
  - 0: {12}
 ...
@@ -975,74 +856,40 @@
         <listitem><para>
             Counterpart to <code>box.pack()</code>.
             <bridgehead renderas="sect4">Example</bridgehead>
-<<<<<<< HEAD
-<programlisting>localhost> tuple=box.replace(2, 0)
----
-...
-localhost> string.len(tuple[0])
+<programlisting>localhost> <userinput>lua tuple=box.replace(2, 0)</userinput>
+---
+...
+localhost> <userinput>lua string.len(tuple[0])</userinput>
 ---
  - 4
 ...
-localhost> box.unpack('i', tuple[0])
+localhost> <userinput>lua box.unpack('i', tuple[0])</userinput>
 ---
  - 0
 ...
-localhost> box.unpack('bsil', box.pack('bsil', 255, 65535, 4294967295, tonumber64('18446744073709551615')))
-=======
-<programlisting>localhost> <userinput>lua tuple=box.replace(2, 0)</userinput>
----
-...
-localhost> <userinput>lua string.len(tuple[0])</userinput>
----
- - 4
-...
-localhost> <userinput>lua box.unpack('i', tuple[0])</userinput>
----
- - 0
-...
 localhost> <userinput>lua box.unpack('bsil', box.pack('bsil', 255, 65535, 4294967295, tonumber64('18446744073709551615')))</userinput>
->>>>>>> bfd5fbb0
 ---
  - 255
  - 65535
  - 4294967295
  - 18446744073709551615
 ...
-<<<<<<< HEAD
-localhost> num, str, num64 = box.unpack('ppp', box.pack('ppp', 666, 'string', tonumber64('666666666666666')))
----
-...
-localhost> print(box.unpack('i', num));
+localhost> <userinput>lua num, str, num64 = box.unpack('ppp', box.pack('ppp', 666, 'string', tonumber64('666666666666666')))</userinput>
+---
+...
+localhost> <userinput>lua print(box.unpack('i', num));</userinput>
 ---
 666
 ...
-localhost> print(str);
+localhost> <userinput>lua print(str);</userinput>
 ---
 string
 ...
-localhost> print(box.unpack('l', num64))
+localhost> <userinput>lua print(box.unpack('l', num64))</userinput>
 ---
 666666666666666
 ...
-localhost> box.unpack('=p', box.pack('=p', 1, '666'))
-=======
-localhost> <userinput>lua num, str, num64 = box.unpack('ppp', box.pack('ppp', 666, 'string', tonumber64('666666666666666')))</userinput>
----
-...
-localhost> <userinput>lua print(box.unpack('i', num));</userinput>
----
-666
-...
-localhost> <userinput>lua print(str);</userinput>
----
-string
-...
-localhost> <userinput>lua print(box.unpack('l', num64))</userinput>
----
-666666666666666
-...
 localhost> <userinput>lua box.unpack('=p', box.pack('=p', 1, '666'))</userinput>
->>>>>>> bfd5fbb0
 ---
  - 1
  - 666
@@ -1084,17 +931,6 @@
                 an arbitrary piece of Lua code, without having to
                 introduce changes to the global Lua environment.
             <bridgehead renderas="sect4">Example</bridgehead>
-<<<<<<< HEAD
-<programlisting>box.dostring('abc')
----
-error: '[string "abc"]:1: ''='' expected near ''&lt;eof&gt;'''
-...
-box.dostring('return 1')
----
- - 1
-...
-box.dostring('return ...', 'hello', 'world')
-=======
 <programlisting>
 localhost&gt; <userinput>lua box.dostring('abc')</userinput>
 ---
@@ -1105,16 +941,11 @@
  - 1
 ...
 localhost&gt; <userinput>lua box.dostring('return ...', 'hello', 'world')</userinput>
->>>>>>> bfd5fbb0
 ---
  - hello
  - world
 ...
-<<<<<<< HEAD
-box.dostring('local f = function(key) t=box.select(0, 0, key); if t ~= nil then return t[0] else return nil end end return f(...)', 0)
-=======
 localhost&gt; <userinput>lua box.dostring('local f = function(key) t=box.select(0, 0, key); if t ~= nil then return t[0] else return nil end end return f(...)', 0)</userinput>
->>>>>>> bfd5fbb0
 ---
  - nil
 ...
@@ -1193,20 +1024,11 @@
                 unique id, as a string.
             </para>
             <bridgehead renderas="sect4">Example</bridgehead>
-<<<<<<< HEAD
-            <programlisting>
-                box.uuid_hex()
-                ---
-                 - a4f29fa0eb6d11e19f7737696d7fa8ff
-                ...
-            </programlisting>
-=======
 <programlisting>localhost&gt; <userinput>lua box.uuid_hex()</userinput>
 ---
  - b8eadcb078b54bed8fa8425d129b10e8
 ...
 </programlisting>
->>>>>>> bfd5fbb0
         </listitem>
     </varlistentry>
     <varlistentry>
@@ -1231,20 +1053,11 @@
                 request errors (for example: unique key exception).
             </para>
             <bridgehead renderas="sect4">Example</bridgehead>
-<<<<<<< HEAD
-            <programlisting>
-                box.raise(box.error.ER_WAL_IO, 'Wal I/O error')
-                ---
-                error: 'Wal I/O error'
-                ...
-            </programlisting>
-=======
 <programlisting>localhost&gt; <userinput>lua box.raise(box.error.ER_WAL_IO, 'Wal I/O error')</userinput>
 ---
 error: 'Wal I/O error'
 ...
 </programlisting>
->>>>>>> bfd5fbb0
         </listitem>
     </varlistentry>
     <varlistentry>
@@ -1258,19 +1071,11 @@
                 NUM or NUM64 primary key index of type TREE.
             </para>
             <bridgehead renderas="sect4">Example</bridgehead>
-<<<<<<< HEAD
-            <programlisting>localhost> box.auto_increment(0, "I am a duplicate")
+<programlisting>localhost> <userinput>lua box.auto_increment(0, "I am a duplicate")</userinput>
 ---
  - 1: {'I am a duplicate'}
 ...
-localhost> box.auto_increment(0, "I am a duplicate")
-=======
-<programlisting>localhost> <userinput>lua box.auto_increment(0, "I am a duplicate")</userinput>
----
- - 1: {'I am a duplicate'}
-...
 localhost> <userinput>lua box.auto_increment(0, "I am a duplicate")</userinput>
->>>>>>> bfd5fbb0
 ---
  - 2: {'I am a duplicate'}
 ...
@@ -1291,19 +1096,11 @@
                 new counter value.
             </para>
             <bridgehead renderas="sect4">Example</bridgehead>
-<<<<<<< HEAD
-            <programlisting>localhost> box.counter.inc(0, 'top.mail.ru')
+<programlisting>localhost> <userinput>lua box.counter.inc(0, 'top.mail.ru')</userinput>
 ---
  - 1
 ...
-localhost> box.counter.inc(0, 'top.mail.ru')
-=======
-<programlisting>localhost> <userinput>lua box.counter.inc(0, 'top.mail.ru')</userinput>
----
- - 1
-...
 localhost> <userinput>lua box.counter.inc(0, 'top.mail.ru')</userinput>
->>>>>>> bfd5fbb0
 ---
  - 2
 ...</programlisting>
@@ -1320,19 +1117,11 @@
                 drops to 0, the tuple is deleted.
             </para>
             <bridgehead renderas="sect4">Example</bridgehead>
-<<<<<<< HEAD
-            <programlisting>localhost> box.counter.dec(0, 'top.mail.ru')
+<programlisting>localhost> <userinput>lua box.counter.dec(0, 'top.mail.ru')</userinput>
 ---
  - 1
 ...
-localhost> box.counter.dec(0, 'top.mail.ru')
-=======
-<programlisting>localhost> <userinput>lua box.counter.dec(0, 'top.mail.ru')</userinput>
----
- - 1
-...
 localhost> <userinput>lua box.counter.dec(0, 'top.mail.ru')</userinput>
->>>>>>> bfd5fbb0
 ---
  - 0
 ...</programlisting>
@@ -1607,48 +1396,6 @@
         <term><emphasis role="lua">box.cjson.encode(object)</emphasis></term>
         <listitem>
             <para>Convert a Lua object to a JSON string.</para>
-<<<<<<< HEAD
-        </listitem>
-    </varlistentry>
-    <varlistentry>
-        <term><emphasis role="lua">box.cjson.decode(string)</emphasis></term>
-        <listitem>
-            <para>Convert a JSON string to a Lua object.</para>
-        </listitem>
-    </varlistentry>
-</variablelist>
-    <bridgehead renderas="sect4">Example</bridgehead>
-<programlisting>
-box.cjson.encode(123)
----
- - 123
-...
-box.cjson.encode({123})
----
- - [123]
-...
-box.cjson.encode({123, 234, 345})
----
- - [123,234,345]
-...
-box.cjson.encode({abc = 234, cde = 345})
----
- - {"cde":345,"abc":234}
-...
-box.cjson.encode({hello = { 'world' } })
----
- - {"hello":["world"]}
-...
-box.cjson.decode('123')
----
- - 123
-...
-box.cjson.decode('[123, "hello"]')[2]
----
- - hello
-...
-box.cjson.decode('{"hello": "world"}').hello
-=======
             <bridgehead renderas="sect4">Example</bridgehead>
 <programlisting>localhost&gt; <userinput>lua box.cjson.encode(123)</userinput>
 ---
@@ -1687,7 +1434,6 @@
  - hello
 ...
 localhost&gt; <userinput>lua box.cjson.decode('{"hello": "world"}').hello</userinput>
->>>>>>> bfd5fbb0
 ---
  - world
 ...
@@ -1888,11 +1634,7 @@
         </simpara>
                 <bridgehead renderas="sect4">Example</bridgehead>
 <programlisting>
-<<<<<<< HEAD
-localhost> for k,v in box.space[0]:pairs() do print(v) end
-=======
 localhost> <userinput>lua for k,v in box.space[0]:pairs() do print(v) end</userinput>
->>>>>>> bfd5fbb0
 ---
 1: {'hello'}
 2: {'my     '}
@@ -2043,35 +1785,19 @@
 Insert OK, 1 rows affected
 localhost> <userinput>INSERT INTO t0 VALUES (6, 2, 2)</userinput>
 Insert OK, 1 rows affected
-<<<<<<< HEAD
-localhost> it = box.space[0].index[1]:iterator(box.index.EQ, 1); print(it(), " ", it(), " ", it());
+localhost> <userinput>lua it = box.space[0].index[1]:iterator(box.index.EQ, 1); print(it(), " ", it(), " ", it());</userinput>
 ---
 1: {1, 0} 2: {1, 1} 3: {1, 2}
 ...
-localhost> it = box.space[0].index[1]:iterator(box.index.EQ, 1, 2); print(it(), " ", it(), " ", it());
+localhost> <userinput>lua it = box.space[0].index[1]:iterator(box.index.EQ, 1, 2); print(it(), " ", it(), " ", it());</userinput>
 ---
 3: {1, 2} nil nil
 ...
-localhost> i = box.space[0].index[1]:iterator(box.index.GE, 2, 1);  print(it(), " ", it(), " ", it());
+localhost> <userinput>lua i = box.space[0].index[1]:iterator(box.index.GE, 2, 1);  print(it(), " ", it(), " ", it());</userinput>
 ---
 5: {2, 1} 6: {2, 2} nil
 ...
-localhost> for v in box.space[0].index[1]:iterator(box.index.ALL) do print(v) end
-=======
-localhost> <userinput>lua it = box.space[0].index[1]:iterator(box.index.EQ, 1); print(it(), " ", it(), " ", it());</userinput>
----
-1: {1, 0} 2: {1, 1} 3: {1, 2}
-...
-localhost> <userinput>lua it = box.space[0].index[1]:iterator(box.index.EQ, 1, 2); print(it(), " ", it(), " ", it());</userinput>
----
-3: {1, 2} nil nil
-...
-localhost> <userinput>lua i = box.space[0].index[1]:iterator(box.index.GE, 2, 1);  print(it(), " ", it(), " ", it());</userinput>
----
-5: {2, 1} 6: {2, 2} nil
-...
 localhost> <userinput>lua for v in box.space[0].index[1]:iterator(box.index.ALL) do print(v) end</userinput>
->>>>>>> bfd5fbb0
 ---
 1: {1, 0}
 2: {1, 1}
@@ -2080,11 +1806,7 @@
 5: {2, 1}
 6: {2, 2}
 ...
-<<<<<<< HEAD
-localhost> i = box.space[0].index[0]:iterator(box.index.LT, 1);
-=======
 localhost> <userinput>lua i = box.space[0].index[0]:iterator(box.index.LT, 1);</userinput>
->>>>>>> bfd5fbb0
 ---
 error: 'Iterator type is not supported'
 </programlisting>
@@ -3128,11 +2850,7 @@
     <varlistentry>
         <term><emphasis role="lua">box.cfg</emphasis></term>
         <listitem><bridgehead renderas="sect4">Example</bridgehead><programlisting>
-<<<<<<< HEAD
-localhost> for k, v in pairs(box.cfg) do print(k, " = ", v) end
-=======
 localhost> <userinput>lua for k, v in pairs(box.cfg) do print(k, " = ", v) end</userinput>
->>>>>>> bfd5fbb0
 ---
 io_collect_interval = 0
 pid_file = box.pid
@@ -3169,11 +2887,7 @@
             </simpara>
 
        <bridgehead renderas="sect4">Example</bridgehead><programlisting>
-<<<<<<< HEAD
-localhost> for k,v in pairs(box.info()) do print(k, ": ", v) end
-=======
 localhost> <userinput>lua for k,v in pairs(box.info()) do print(k, ": ", v) end</userinput>
->>>>>>> bfd5fbb0
 ---
 version: 1.4.7-92-g4ba95ca
 status: primary
@@ -3195,91 +2909,47 @@
         </term>
         <listitem>
        <bridgehead renderas="sect4">Example</bridgehead><programlisting>
-<<<<<<< HEAD
-localhost> box.info.pid
+localhost> <userinput>lua box.info.pid</userinput>
 ---
  - 1747
 ...
-localhost> box.info.logger_pid
+localhost> <userinput>lua box.info.logger_pid</userinput>
 ---
  - 1748
 ...
-localhost> box.info.version
+localhost> <userinput>lua box.info.version</userinput>
 ---
  - 1.4.7-92-g4ba95ca
 ...
-localhost> box.info.config
+localhost> <userinput>lua box.info.config</userinput>
 ---
  - /home/unera/work/tarantool/test/box/tarantool_good.cfg
 ...
-localhost> box.info.uptime
+localhost> <userinput>lua box.info.uptime</userinput>
 ---
  - 3672
 ...
-localhost> box.info.lsn
+localhost> <userinput>lua box.info.lsn</userinput>
 ---
  - 1712
 ...
-localhost> box.info.status
+localhost> <userinput>lua box.info.status</userinput>
 ---
  - primary
 ...
-localhost> box.info.recovery_lag
+localhost> <userinput>lua box.info.recovery_lag</userinput>
 ---
  - 0.000
 ...
-localhost> box.info.recovery_last_update
+localhost> <userinput>lua box.info.recovery_last_update</userinput>
 ---
  - 1306964594.980
 ...
-localhost> box.info.snapshot_pid
+localhost> <userinput>lua box.info.snapshot_pid</userinput>
 ---
  - 0
 ...
-localhost> for k, v in pairs(box.info.build) do print(k .. ': ', v) end
-=======
-localhost> <userinput>lua box.info.pid</userinput>
----
- - 1747
-...
-localhost> <userinput>lua box.info.logger_pid</userinput>
----
- - 1748
-...
-localhost> <userinput>lua box.info.version</userinput>
----
- - 1.4.7-92-g4ba95ca
-...
-localhost> <userinput>lua box.info.config</userinput>
----
- - /home/unera/work/tarantool/test/box/tarantool_good.cfg
-...
-localhost> <userinput>lua box.info.uptime</userinput>
----
- - 3672
-...
-localhost> <userinput>lua box.info.lsn</userinput>
----
- - 1712
-...
-localhost> <userinput>lua box.info.status</userinput>
----
- - primary
-...
-localhost> <userinput>lua box.info.recovery_lag</userinput>
----
- - 0.000
-...
-localhost> <userinput>lua box.info.recovery_last_update</userinput>
----
- - 1306964594.980
-...
-localhost> <userinput>lua box.info.snapshot_pid</userinput>
----
- - 0
-...
 localhost> <userinput>lua for k, v in pairs(box.info.build) do print(k .. ': ', v) end</userinput>
->>>>>>> bfd5fbb0
 ---
 flags:  -D_GNU_SOURCE -D_FILE_OFFSET_BITS=64 -DCORO_ASM -fno-omit-frame-pointer -fno-stack-protector -fexceptions -funwind-tables -fgnu89-inline -pthread  -Wno-sign-compare -Wno-strict-aliasing -std=gnu99 -Wall -Wextra -Werror
 target: Linux-x86_64-Debug
@@ -3296,36 +2966,20 @@
     <varlistentry>
         <term><emphasis role="lua">box.slab</emphasis></term>
         <listitem><bridgehead renderas="sect4">Example</bridgehead><programlisting>
-<<<<<<< HEAD
-localhost> box.slab.arena_used
+localhost> <userinput>lua box.slab.arena_used</userinput>
 ---
  - 4194304
 ...
-localhost> box.slab.arena_size
+localhost> <userinput>lua box.slab.arena_size</userinput>
 ---
  - 104857600
 ...
-localhost> for k, v in pairs(box.slab.slabs) do print(k) end
-=======
-localhost> <userinput>lua box.slab.arena_used</userinput>
----
- - 4194304
-...
-localhost> <userinput>lua box.slab.arena_size</userinput>
----
- - 104857600
-...
 localhost> <userinput>lua for k, v in pairs(box.slab.slabs) do print(k) end</userinput>
->>>>>>> bfd5fbb0
 ---
 64
 128
 ...
-<<<<<<< HEAD
-localhost> for k, v in pairs(box.slab.slabs[64]) do print(k, ':', v) end
-=======
 localhost> <userinput>lua for k, v in pairs(box.slab.slabs[64]) do print(k, ':', v) end</userinput>
->>>>>>> bfd5fbb0
 ---
 items:1
 bytes_used:160
@@ -3344,27 +2998,15 @@
     <varlistentry>
         <term><emphasis role="lua">box.stat</emphasis></term>
         <listitem><bridgehead renderas="sect4">Example</bridgehead><programlisting>
-<<<<<<< HEAD
-localhost> box.stat -- a virtual table
+localhost> <userinput>lua box.stat -- a virtual table</userinput>
 ---
  - table: 0x41a07a08
 ...
-localhost> box.stat() -- a full table (the same)
+localhost> <userinput>lua box.stat() -- a full table (the same)</userinput>
 ---
  - table: 0x41a0ebb0
 ...
-localhost> for k, v in pairs(box.stat()) do print(k) end
-=======
-localhost> <userinput>lua box.stat -- a virtual table</userinput>
----
- - table: 0x41a07a08
-...
-localhost> <userinput>lua box.stat() -- a full table (the same)</userinput>
----
- - table: 0x41a0ebb0
-...
 localhost> <userinput>lua for k, v in pairs(box.stat()) do print(k) end</userinput>
->>>>>>> bfd5fbb0
 ---
 DELETE
 SELECT
@@ -3373,29 +3015,17 @@
 UPDATE
 DELETE_1_3
 ...
-<<<<<<< HEAD
-localhost> for k, v in pairs(box.stat().DELETE) do print(k, ': ', v) end
-=======
 localhost> <userinput>lua for k, v in pairs(box.stat().DELETE) do print(k, ': ', v) end</userinput>
->>>>>>> bfd5fbb0
 ---
 total: 23210
 rps: 22
 ...
-<<<<<<< HEAD
-localhost> for k, v in pairs(box.stat.DELETE) do print(k, ': ', v) end -- the same
-=======
 localhost> <userinput>lua for k, v in pairs(box.stat.DELETE) do print(k, ': ', v) end -- the same</userinput>
->>>>>>> bfd5fbb0
 ---
 total: 23210
 rps: 22
 ...
-<<<<<<< HEAD
-localhost> for k, v in pairs(box.stat.SELECT) do print(k, ': ', v) end
-=======
 localhost> <userinput>lua for k, v in pairs(box.stat.SELECT) do print(k, ': ', v) end</userinput>
->>>>>>> bfd5fbb0
 ---
 total: 34553330
 rps: 23
